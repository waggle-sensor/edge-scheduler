package nodescheduler

import (
	"context"
	"crypto/rand"
	"crypto/sha256"
	"encoding/hex"
	"encoding/json"
	"fmt"
	"io"
	"os"
	"path"
	"path/filepath"
	"regexp"
	"strconv"
	"strings"
	"sync"
	"time"

	rabbithole "github.com/michaelklishin/rabbit-hole"
	"github.com/waggle-sensor/edge-scheduler/pkg/datatype"
	"github.com/waggle-sensor/edge-scheduler/pkg/interfacing"
	"github.com/waggle-sensor/edge-scheduler/pkg/logger"

	appsv1 "k8s.io/api/apps/v1"
	batchv1 "k8s.io/api/batch/v1"
	apiv1 "k8s.io/api/core/v1"
	v1 "k8s.io/api/core/v1"
	"k8s.io/apimachinery/pkg/api/errors"
	metav1 "k8s.io/apimachinery/pkg/apis/meta/v1"
	"k8s.io/apimachinery/pkg/watch"
	"k8s.io/client-go/kubernetes"
	"k8s.io/client-go/rest"
	"k8s.io/client-go/tools/clientcmd"
	"k8s.io/client-go/util/homedir"
	metrics "k8s.io/metrics/pkg/client/clientset/versioned"
)

const (
	namespace             = "ses"
	rancherKubeconfigPath = "/etc/rancher/k3s/k3s.yaml"
	configMapNameForGoals = "waggle-plugin-scheduler-goals"
)

var (
	hostPathDirectoryOrCreate       = apiv1.HostPathDirectoryOrCreate
	hostPathDirectory               = apiv1.HostPathDirectory
	backOffLimit              int32 = 0
	ttlSecondsAfterFinished   int32 = 3600
)

// ResourceManager structs a resource manager talking to a local computing cluster to schedule plugins
type ResourceManager struct {
	Namespace     string
	Clientset     *kubernetes.Clientset
	MetricsClient *metrics.Clientset
	RMQManagement *RMQManagement
	Notifier      *interfacing.Notifier
	Simulate      bool
	Plugins       []*datatype.Plugin
	reserved      bool
	mutex         sync.Mutex
	runner        string
}

// NewResourceManager returns an instance of ResourceManager
func NewK3SResourceManager(incluster bool, kubeconfig string, runner string, simulate bool) (rm *ResourceManager, err error) {
	if simulate {
		return &ResourceManager{
			Namespace:     namespace,
			Clientset:     nil,
			MetricsClient: nil,
			Simulate:      simulate,
			Plugins:       make([]*datatype.Plugin, 0),
			reserved:      false,
			runner:        runner,
		}, nil
	}
	k3sClient, err := GetK3SClient(incluster, kubeconfig)
	if err != nil {
		return
	}
	metricsClient, err := GetK3SMetricsClient(incluster, kubeconfig)
	if err != nil {
		return
	}
	return &ResourceManager{
		Namespace:     namespace,
		Clientset:     k3sClient,
		MetricsClient: metricsClient,
		Simulate:      simulate,
		runner:        runner,
	}, nil
}

func generatePassword() string {
	b := make([]byte, 16)
	if _, err := rand.Read(b); err != nil {
		// this should generally not fail. if it does, then we'll give up until the bigger error is resolved.
		panic(err)
	}
	return hex.EncodeToString(b)
}

func (rm *ResourceManager) labelsForPlugin(plugin *datatype.Plugin) map[string]string {
	labels := map[string]string{
		"app":                           plugin.Name,
		"app.kubernetes.io/name":        plugin.Name,
		"app.kubernetes.io/managed-by":  rm.runner,
		"app.kubernetes.io/created-by":  rm.runner,
		"sagecontinuum.org/plugin-job":  plugin.PluginSpec.Job,
		"sagecontinuum.org/plugin-task": plugin.Name,
	}

	// in develop mode, we omit the role labels to opt out of network traffic filtering
	// this is intended to do things like:
	// * allow developers to initially pull from github and add packages
	// * allow interfacing with devices in wan subnet until we add site specific exceptions
	if !plugin.PluginSpec.DevelopMode {
		labels["role"] = "plugin"
		labels["sagecontinuum.org/role"] = "plugin"
	}

	return labels
}

func nodeSelectorForConfig(pluginSpec *datatype.PluginSpec) map[string]string {
	vals := map[string]string{}
	if pluginSpec.Node != "" {
		vals["k3s.io/hostname"] = pluginSpec.Node
	}
	for k, v := range pluginSpec.Selector {
		vals[k] = v
	}
	return vals
}

func securityContextForConfig(pluginSpec *datatype.PluginSpec) *apiv1.SecurityContext {
	if pluginSpec.Privileged {
		return &apiv1.SecurityContext{Privileged: &pluginSpec.Privileged}
	}
	return nil
}

func getPriorityClassName(pluginSpec *datatype.PluginSpec) string {
	return "wes-plugin-default"
}

func (rm *ResourceManager) ConfigureKubernetes(inCluster bool, kubeconfig string) error {
	k3sClient, err := GetK3SClient(inCluster, kubeconfig)
	if err != nil {
		return err
	}
	rm.Clientset = k3sClient
	metricsClient, err := GetK3SMetricsClient(inCluster, kubeconfig)
	if err != nil {
		return err
	}
	rm.MetricsClient = metricsClient
	return nil
}

// CreatePluginCredential creates a credential inside RabbitMQ server for the plugin
func (rm *ResourceManager) CreatePluginCredential(plugin *datatype.Plugin) (datatype.PluginCredential, error) {
	// TODO: We will need to add instance of plugin as a aprt of Username
	// username should follow "plugin.NAME:VERSION" format to publish messages via WES
	credential := datatype.PluginCredential{
		Username: fmt.Sprint("plugin.", strings.ToLower(plugin.Name), ":", plugin.PluginSpec.GetImageVersion()),
		Password: generatePassword(),
	}
	return credential, nil
}

// CreateNamespace creates a Kubernetes namespace
//
// If the namespace exists, it does nothing
func (rm *ResourceManager) CreateNamespace(namespace string) error {
	logger.Debug.Printf("Creating namespace %s", namespace)
	_, err := rm.Clientset.CoreV1().Namespaces().Get(context.TODO(), namespace, metav1.GetOptions{})
	if err != nil {
		if errors.IsNotFound(err) {
			logger.Debug.Printf("The namespace %s does not exist. Will create...", namespace)
		} else {
			logger.Debug.Printf("Failed to get %s from cluster: %s", namespace, err.Error())
			return err
		}
	} else {
		logger.Debug.Printf("The namespace %s already exists.", namespace)
		return nil
	}
	objNamespace := &apiv1.Namespace{
		ObjectMeta: metav1.ObjectMeta{
			Name: namespace,
		},
	}
	_, err = rm.Clientset.CoreV1().Namespaces().Create(
		context.TODO(),
		objNamespace,
		metav1.CreateOptions{},
	)
	return err
}

// CopyConfigMap copies Kubernetes ConfigMap between namespaces
func (rm *ResourceManager) CopyConfigMap(configMapName string, fromNamespace string, toNamespace string) error {
	configMap, err := rm.Clientset.CoreV1().ConfigMaps(fromNamespace).Get(context.TODO(), configMapName, metav1.GetOptions{})
	if err != nil {
		return err
	}
	return rm.CreateConfigMap(configMap.Name, configMap.Data, toNamespace, true)
}

// ForwardService forwards a service from one namespace to other namespace for given ports
//
// This is useful when pods in the other namespace need to access to the service
func (rm *ResourceManager) ForwardService(serviceName string, fromNamespace string, toNamespace string) error {
	logger.Debug.Printf("Forwarding service %s from %s namespace to %s namespace", serviceName, fromNamespace, toNamespace)
	existingServiceInFromNamespace, err := rm.Clientset.CoreV1().Services(fromNamespace).Get(context.TODO(), serviceName, metav1.GetOptions{})
	if err != nil {
		if errors.IsNotFound(err) {
			logger.Debug.Printf("The service %s does not exist in %s namespace ", serviceName, fromNamespace)
			return err
		}
		logger.Debug.Printf("Failed to get %s from namespace %s: %s", serviceName, fromNamespace, err.Error())
		return err
	}
	objService := &apiv1.Service{
		ObjectMeta: metav1.ObjectMeta{
			Name:      serviceName,
			Namespace: toNamespace,
		},
		Spec: apiv1.ServiceSpec{
			Type:         apiv1.ServiceTypeExternalName,
			ExternalName: fmt.Sprintf("%s.%s.svc.cluster.local", serviceName, fromNamespace),
			Ports:        existingServiceInFromNamespace.Spec.Ports,
		},
	}
	existingServiceInToNamespace, err := rm.Clientset.CoreV1().Services(toNamespace).Get(context.TODO(), serviceName, metav1.GetOptions{})
	if err != nil {
		if errors.IsNotFound(err) {
			logger.Debug.Printf("The service %s does not exist in the namespace %s. Will create...", serviceName, toNamespace)
			_, err = rm.Clientset.CoreV1().Services(toNamespace).Create(context.TODO(), objService, metav1.CreateOptions{})
			return err
		}
		logger.Debug.Printf("Failed to get %s from namespace %s: %s", serviceName, toNamespace, err.Error())
		return err
	}
	objService.ObjectMeta.ResourceVersion = existingServiceInToNamespace.ObjectMeta.ResourceVersion
	_, err = rm.Clientset.CoreV1().Services(toNamespace).Update(context.TODO(), objService, metav1.UpdateOptions{})
	return err
}

func (rm *ResourceManager) CreateConfigMap(name string, data map[string]string, namespace string, overwrite bool) error {
	var config apiv1.ConfigMap
	config.Name = name
	config.Data = data
	if namespace == "" {
		namespace = rm.Namespace
	}
	_, err := rm.Clientset.CoreV1().ConfigMaps(namespace).Get(context.TODO(), name, metav1.GetOptions{})
	if err != nil {
		if errors.IsNotFound(err) {
			_, err = rm.Clientset.CoreV1().ConfigMaps(namespace).Create(context.TODO(), &config, metav1.CreateOptions{})
			return err
		} else {
			return err
		}
	}
	if overwrite {
		_, err = rm.Clientset.CoreV1().ConfigMaps(namespace).Update(context.TODO(), &config, metav1.UpdateOptions{})
	}
	return err
}

// WatchConfigMap
func (rm *ResourceManager) GetConfigMapWatcher(name string, namespace string) (func() (watch.Interface, error), error) {
	if namespace == "" {
		namespace = rm.Namespace
	}
	configMap, err := rm.Clientset.CoreV1().ConfigMaps(namespace).Get(context.TODO(), name, metav1.GetOptions{})
	if err != nil {
		return nil, err
	}
	// var selector *metav1.LabelSelector
	// err = metav1.Convert_Map_string_To_string_To_v1_LabelSelector(&configMap.Labels, selector, nil)
	return func() (watch.Interface, error) {
		return rm.Clientset.CoreV1().
			ConfigMaps(namespace).
			Watch(context.TODO(),
				metav1.SingleObject(metav1.ObjectMeta{Name: configMap.Name, Namespace: configMap.Namespace}),
			)
	}, nil
}

func (rm *ResourceManager) WatchJob(name string, namespace string, retry int) (watcher watch.Interface, err error) {
	if namespace == "" {
		namespace = rm.Namespace
	}
	for i := 0; i <= retry; i++ {
		job, err := rm.Clientset.BatchV1().Jobs(namespace).Get(context.TODO(), name, metav1.GetOptions{})
		if err != nil {
			logger.Debug.Printf("Failed to job %q", err.Error())
			time.Sleep(3 * time.Second)
			continue
		}
		// var selector *metav1.LabelSelector
		// err = metav1.Convert_Map_string_To_string_To_v1_LabelSelector(&configMap.Labels, selector, nil)
		watcher, err = rm.Clientset.BatchV1().Jobs(namespace).Watch(context.TODO(), metav1.SingleObject(metav1.ObjectMeta{Name: job.Name, Namespace: job.Namespace}))
		if err != nil {
			logger.Debug.Printf("Failed to get watcher for %q: %q", job.Name, err.Error())
			time.Sleep(3 * time.Second)
			continue
		}
		break
	}
	return
}

func (rm *ResourceManager) WatchJobs(namespace string) (watch.Interface, error) {
	if namespace == "" {
		namespace = rm.Namespace
	}
	watcher, err := rm.Clientset.BatchV1().Jobs(namespace).Watch(context.TODO(), metav1.ListOptions{})
	return watcher, err
}

func generateUID() string {
	var b [24]byte
	if _, err := rand.Read(b[:]); err != nil {
		// we cannot recover from this error, so bail out now!
		panic(err)
	}
	return hex.EncodeToString(b[:])
}

func (rm *ResourceManager) createPodTemplateSpecForPlugin(plugin *datatype.Plugin) v1.PodTemplateSpec {
	uid := generateUID()

	envs := []apiv1.EnvVar{
		{
			Name:  "PULSE_SERVER",
			Value: "tcp:wes-audio-server:4713",
		},
		{
			Name:  "WAGGLE_PLUGIN_HOST",
			Value: "wes-rabbitmq",
		},
		{
			Name:  "WAGGLE_PLUGIN_PORT",
			Value: "5672",
		},
		{
			Name:  "WAGGLE_PLUGIN_USERNAME",
			Value: "plugin",
		},
		{
			Name:  "WAGGLE_PLUGIN_PASSWORD",
			Value: "plugin",
		},
		// NOTE WAGGLE_APP_ID is used to bind plugin <-> Pod identities.
		{
			Name:  "WAGGLE_APP_ID",
			Value: uid,
		},
		// Set pod IP for use by ROS clients.
		{
			Name: "ROS_IP",
			ValueFrom: &apiv1.EnvVarSource{
				FieldRef: &apiv1.ObjectFieldSelector{
					FieldPath: "status.podIP",
				},
			},
		},
		// Use default WES roscore hostname for ROS clients.
		{
			Name:  "ROS_MASTER_URI",
			Value: "http://wes-roscore.default.svc.cluster.local:11311",
		},
		// Use WES scoreboard
		{
			Name:  "REDIS_HOST",
			Value: "wes-scoreboard.default.svc.cluster.local",
		},
	}

	for k, v := range plugin.PluginSpec.Env {
		envs = append(envs, apiv1.EnvVar{
			Name:  k,
			Value: v,
		})
	}

	volumes := []apiv1.Volume{
		{
			Name: "uploads",
			VolumeSource: apiv1.VolumeSource{
				HostPath: &apiv1.HostPathVolumeSource{
					Path: path.Join("/media/plugin-data/uploads", plugin.PluginSpec.Job, plugin.Name, plugin.PluginSpec.GetImageVersion()),
					Type: &hostPathDirectoryOrCreate,
				},
			},
		},
		{
			Name: "waggle-data-config",
			VolumeSource: apiv1.VolumeSource{
				ConfigMap: &apiv1.ConfigMapVolumeSource{
					LocalObjectReference: apiv1.LocalObjectReference{
						Name: "waggle-data-config",
					},
				},
			},
		},
		{
			Name: "wes-audio-server-plugin-conf",
			VolumeSource: apiv1.VolumeSource{
				ConfigMap: &apiv1.ConfigMapVolumeSource{
					LocalObjectReference: apiv1.LocalObjectReference{
						Name: "wes-audio-server-plugin-conf",
					},
				},
			},
		},
	}

	volumeMounts := []apiv1.VolumeMount{
		{
			Name:      "uploads",
			MountPath: "/run/waggle/uploads",
		},
		{
			Name:      "waggle-data-config",
			MountPath: "/run/waggle/data-config.json",
			SubPath:   "data-config.json",
		},
		{
			Name:      "wes-audio-server-plugin-conf",
			MountPath: "/etc/asound.conf",
			SubPath:   "asound.conf",
		},
	}

	// provide privileged plugins access to host devices
	if plugin.PluginSpec.Privileged {
		volumes = append(volumes, apiv1.Volume{
			Name: "dev",
			VolumeSource: apiv1.VolumeSource{
				HostPath: &apiv1.HostPathVolumeSource{
					Path: "/dev",
					Type: &hostPathDirectory,
				},
			},
		})
		volumeMounts = append(volumeMounts, apiv1.VolumeMount{
			Name:      "dev",
			MountPath: "/host/dev",
		})
	}

	appMeta := struct {
		Host   string `json:"host"`
		Job    string `json:"job"`
		Task   string `json:"task"`
		Plugin string `json:"plugin"`
	}{
		Host:   "$(HOST)",
		Task:   plugin.Name,
		Job:    plugin.PluginSpec.Job,
		Plugin: plugin.PluginSpec.Image,
	}

	appMetaData, err := json.Marshal(appMeta)
	if err != nil {
		// since we control the contents, this should never fail
		panic(err)
	}

	initContainers := []apiv1.Container{
		{
			Name:  "init-app-meta-cache",
			Image: "redis:7.0.4",
			Command: []string{
				"redis-cli",
				"-h",
				"wes-app-meta-cache",
				"SET",
				"app-meta." + uid,
				string(appMetaData),
			},
			Env: []apiv1.EnvVar{
				{
					Name: "HOST",
					ValueFrom: &apiv1.EnvVarSource{
						FieldRef: &apiv1.ObjectFieldSelector{
							FieldPath: "spec.nodeName",
						},
					},
				},
			},
		},
	}

	containers := []apiv1.Container{
		{
			SecurityContext: securityContextForConfig(plugin.PluginSpec),
			Name:            plugin.Name,
			Image:           plugin.PluginSpec.Image,
			Args:            plugin.PluginSpec.Args,
			Env:             envs,
			Resources: apiv1.ResourceRequirements{
				Limits:   apiv1.ResourceList{},
				Requests: apiv1.ResourceList{},
				// TODO: this should be revisited when talking about resource-aware scheduling
				// Requests: apiv1.ResourceList{
				// 	apiv1.ResourceCPU:    resource.MustParse("1500m"),
				// 	apiv1.ResourceMemory: resource.MustParse("1.5Gi"),
				// },
			},
			VolumeMounts: volumeMounts,
		},
	}

	if plugin.PluginSpec.Entrypoint != "" {
		containers[0].Command = []string{plugin.PluginSpec.Entrypoint}
	}

	return v1.PodTemplateSpec{
		ObjectMeta: metav1.ObjectMeta{
			Labels: rm.labelsForPlugin(plugin),
		},
		Spec: apiv1.PodSpec{
			NodeSelector: nodeSelectorForConfig(plugin.PluginSpec),
			// TODO: The priority class will be revisited when using resource metrics to schedule plugins
			// PriorityClassName: getPriorityClassName(plugin.PluginSpec),
			InitContainers: initContainers,
			Containers:     containers,
			Volumes:        volumes,
		},
	}
}

// CreateK3SJob creates and returns a Kubernetes job object of the pllugin
func (rm *ResourceManager) CreateJob(plugin *datatype.Plugin) (*batchv1.Job, error) {
	name, err := pluginNameForSpecJob(plugin)
	if err != nil {
		return nil, err
	}

	template := rm.createPodTemplateSpecForPlugin(plugin)
	template.Spec.RestartPolicy = apiv1.RestartPolicyNever

	return &batchv1.Job{
		ObjectMeta: metav1.ObjectMeta{
			Name:      name,
			Namespace: rm.Namespace,
			Labels:    template.Labels,
		},
		Spec: batchv1.JobSpec{
			Template:                template,
			BackoffLimit:            &backOffLimit,
			TTLSecondsAfterFinished: &ttlSecondsAfterFinished,
		},
	}, nil
}

// CreateDeployment creates and returns a Kubernetes deployment object of the plugin
// It also embeds a K3S configmap for plugin if needed
func (rm *ResourceManager) CreateDeployment(plugin *datatype.Plugin) (*appsv1.Deployment, error) {
	name, err := pluginNameForSpecDeployment(plugin)
	if err != nil {
		return nil, err
	}

	template := rm.createPodTemplateSpecForPlugin(plugin)

	return &appsv1.Deployment{
		ObjectMeta: metav1.ObjectMeta{
			Name:      name,
			Namespace: rm.Namespace,
			Labels:    template.Labels,
		},
		Spec: appsv1.DeploymentSpec{
			Selector: &metav1.LabelSelector{
<<<<<<< HEAD
				MatchLabels: map[string]string{
					"app": pluginNameInLowcase,
				},
			},
			Template: apiv1.PodTemplateSpec{
				ObjectMeta: metav1.ObjectMeta{
					Labels: map[string]string{
						"app":  pluginNameInLowcase,
						"role": "plugin",
					},
				},
				Spec: apiv1.PodSpec{
					Containers: []apiv1.Container{
						{
							Name:  pluginNameInLowcase,
							Image: plugin.PluginSpec.Image,
							// Args: plugin.Args,
							Env: []apiv1.EnvVar{
								{
									Name:  "WAGGLE_PLUGIN_NAME",
									Value: strings.Join([]string{plugin.Name, plugin.PluginSpec.GetImageVersion()}, ":"),
								},
								{
									Name:  "WAGGLE_PLUGIN_VERSION",
									Value: plugin.PluginSpec.GetImageVersion(),
								},
								{
									Name:  "WAGGLE_PLUGIN_USERNAME",
									Value: credential.Username,
								},
								{
									Name:  "WAGGLE_PLUGIN_PASSWORD",
									Value: credential.Password,
								},
								{
									Name:  "WAGGLE_PLUGIN_HOST",
									Value: "wes-rabbitmq",
								},
								{
									Name:  "WAGGLE_PLUGIN_PORT",
									Value: "5672",
								},
								// plugin.Envs..., TODO: if more envs need to be included
							},
							EnvFrom: []apiv1.EnvFromSource{
								{
									ConfigMapRef: &apiv1.ConfigMapEnvSource{
										LocalObjectReference: apiv1.LocalObjectReference{
											Name: "waggle-config",
										},
									},
								},
							},
							Resources: apiv1.ResourceRequirements{
								Limits:   apiv1.ResourceList{},
								Requests: apiv1.ResourceList{},
							},
							VolumeMounts: containerVoumeMounts,
						},
					},
					Volumes: specVolumes,
				},
=======
				MatchLabels: template.Labels,
>>>>>>> e39ad329
			},
			Template: template,
		},
	}, nil
}

// CreateDataConfigMap creates a K3S configmap object
func (rm *ResourceManager) CreateDataConfigMap(configName string, datashims []*datatype.DataShim) error {
	// Check if the configmap already exists
	configMaps, err := rm.Clientset.CoreV1().ConfigMaps(rm.Namespace).List(context.TODO(), metav1.ListOptions{})
	if err != nil {
		return err
	}

	for _, c := range configMaps.Items {
		if c.Name == configName {
			// TODO: May want to renew the existing one
			logger.Info.Printf("ConfigMap %s already exists", configName)
			return nil
		}
	}
	data, err := json.Marshal(datashims)
	if err != nil {
		return err
	}

	var config apiv1.ConfigMap
	config.Name = configName
	config.Data = make(map[string]string)
	config.Data["data-config.json"] = string(data)
	_, err = rm.Clientset.CoreV1().ConfigMaps(rm.Namespace).Create(context.TODO(), &config, metav1.CreateOptions{})
	return err
}

func (rm *ResourceManager) RunPlugin(job *batchv1.Job) (*batchv1.Job, error) {
	ctx, cancel := context.WithTimeout(context.Background(), 60*time.Second)
	defer cancel()
	jobClient := rm.Clientset.BatchV1().Jobs(rm.Namespace)
	return jobClient.Create(ctx, job, metav1.CreateOptions{})
}

// LaunchPlugin launches a k3s deployment in the cluster
func (rm *ResourceManager) LaunchPlugin(deployment *appsv1.Deployment) error {
	ctx, cancel := context.WithTimeout(context.Background(), 60*time.Second)
	defer cancel()
	deploymentsClient := rm.Clientset.AppsV1().Deployments(rm.Namespace)
	result, err := deploymentsClient.Create(ctx, deployment, metav1.CreateOptions{})
	if err != nil {
		logger.Error.Printf("Failed to create deployment %s.\n", err)
	}
	logger.Info.Printf("Created deployment for plugin %q\n", result.GetObjectMeta().GetName())
	return err
}

func (rm *ResourceManager) ListJobs() (*batchv1.JobList, error) {
	ctx, cancel := context.WithTimeout(context.Background(), 1000*time.Second)
	defer cancel()
	list, err := rm.Clientset.BatchV1().Jobs(rm.Namespace).List(ctx, metav1.ListOptions{})
	return list, err
}

func (rm *ResourceManager) ListDeployments() (*appsv1.DeploymentList, error) {
	ctx, cancel := context.WithTimeout(context.Background(), 1000*time.Second)
	defer cancel()
	list, err := rm.Clientset.AppsV1().Deployments(rm.Namespace).List(ctx, metav1.ListOptions{})
	return list, err
}

// TerminateDeployment terminates given Kubernetes deployment
func (rm *ResourceManager) TerminateDeployment(pluginName string) error {
	pluginNameInLowcase := strings.ToLower(pluginName)

	deploymentsClient := rm.Clientset.AppsV1().Deployments(rm.Namespace)
	list, err := deploymentsClient.List(context.TODO(), metav1.ListOptions{})
	if err != nil {
		return err
	}
	exists := false
	for _, d := range list.Items {
		if d.Name == pluginNameInLowcase {
			exists = true
			break
		}
	}
	if !exists {
		logger.Error.Printf("Could not terminate plugin %s: not exist", pluginNameInLowcase)
		return nil
	}

	// fmt.Println("Deleting deployment...")
	deletePolicy := metav1.DeletePropagationForeground
	if err := deploymentsClient.Delete(context.TODO(), pluginNameInLowcase, metav1.DeleteOptions{
		PropagationPolicy: &deletePolicy,
	}); err != nil {
		return err
	}
	logger.Info.Printf("Deleted deployment of plugin %s", pluginNameInLowcase)
	return err
}

func (rm *ResourceManager) TerminateJob(jobName string) error {
	deleteDependencies := metav1.DeletePropagationForeground
	return rm.Clientset.BatchV1().Jobs(rm.Namespace).Delete(context.TODO(), jobName, metav1.DeleteOptions{PropagationPolicy: &deleteDependencies})
}

func (rm *ResourceManager) GetPluginStatus(jobName string) (apiv1.PodPhase, error) {
	// TODO: Later we use pod name as we run plugins in one-shot?
	ctx, cancel := context.WithTimeout(context.Background(), 1000*time.Second)
	defer cancel()
	job, err := rm.Clientset.BatchV1().Jobs(rm.Namespace).Get(ctx, jobName, metav1.GetOptions{})
	if err != nil {
		return "", err
	}
	selector := job.Spec.Selector
	labels, err := metav1.LabelSelectorAsSelector(selector)
	pods, err := rm.Clientset.CoreV1().Pods(rm.Namespace).List(ctx, metav1.ListOptions{LabelSelector: labels.String()})
	if err != nil {
		return "", err
	}
	if len(pods.Items) > 0 {
		return pods.Items[0].Status.Phase, nil
	} else {
		return "", fmt.Errorf("No pod exists for job %q", jobName)
	}
}

func (rm *ResourceManager) GetPod(jobName string) (*apiv1.Pod, error) {
	// TODO: Later we use pod name as we run plugins in one-shot?
	ctx, cancel := context.WithTimeout(context.Background(), 1000*time.Second)
	defer cancel()
	job, err := rm.Clientset.BatchV1().Jobs(rm.Namespace).Get(ctx, jobName, metav1.GetOptions{})
	if err != nil {
		return nil, err
	}
	selector := job.Spec.Selector
	labels, err := metav1.LabelSelectorAsSelector(selector)
	pods, err := rm.Clientset.CoreV1().Pods(rm.Namespace).List(ctx, metav1.ListOptions{LabelSelector: labels.String()})
	if err != nil {
		return nil, err
	}
	if len(pods.Items) > 0 {
		return &pods.Items[0], nil
	} else {
		return nil, fmt.Errorf("No pod exists for job %q", jobName)
	}
}

func (rm *ResourceManager) GetPodName(jobName string) (string, error) {
	pod, err := rm.GetPod(jobName)
	if err != nil {
		return "", err
	}
	return pod.Name, nil
}

func (rm *ResourceManager) GetPluginLog(jobName string, follow bool) (io.ReadCloser, error) {
	pod, err := rm.GetPod(jobName)
	if err != nil {
		return nil, err
	}
	switch pod.Status.Phase {
	case apiv1.PodPending:
		return nil, fmt.Errorf("The plugin is in pending state")
	case apiv1.PodRunning:
		fallthrough
	case apiv1.PodSucceeded:
		fallthrough
	case apiv1.PodFailed:
		req := rm.Clientset.CoreV1().Pods(rm.Namespace).GetLogs(pod.Name, &apiv1.PodLogOptions{Follow: follow})
		return req.Stream(context.TODO())
	}
	return nil, fmt.Errorf("The plugin (pod) is in %q state", string(pod.Status.Phase))
	// podWatcher, err = rm.Clientset.CoreV1().Pods(rm.Namespace).Watch(ctx, metav1.ListOptions{LabelSelector: selector.String()})
}

// CleanUp removes all currently running jobs
func (rm *ResourceManager) CleanUp() error {
	jobs, err := rm.ListJobs()
	if err != nil {
		return err
	}
	for _, job := range jobs.Items {
		// Skip WES service jobs
		if strings.Contains(job.Name, "wes") {
			continue
		}
		podStatus, err := rm.GetPluginStatus(job.Name)
		if err != nil {
			logger.Debug.Printf("Failed to read %q's pod status. Skipping...", job.Name)
			continue
		}
		logger.Debug.Printf("Job %q's pod status %q", job.Name, podStatus)
		switch podStatus {
		case apiv1.PodPending, apiv1.PodRunning:
			rm.TerminateJob(job.Name)
			logger.Debug.Printf("Job %q terminated successfully", job.Name)
		}
	}
	return nil
}

func (rm *ResourceManager) UpdateReservation(value bool) {
	rm.mutex.Lock()
	defer rm.mutex.Unlock()
	rm.reserved = value
}

func (rm *ResourceManager) WillItFit(plugin *datatype.Plugin) bool {
	if rm.reserved {
		return false
	} else {
		return true
	}
}

func (rm *ResourceManager) LaunchAndWatchPlugin(plugin *datatype.Plugin) {
	logger.Debug.Printf("Running plugin %q...", plugin.Name)
	job, err := rm.CreateJob(plugin)
	if err != nil {
		logger.Error.Printf("Failed to create Kubernetes Job for %q: %q", plugin.Name, err.Error())
		rm.Notifier.Notify(datatype.NewEventBuilder(datatype.EventPluginStatusFailed).AddReason(err.Error()).AddPluginMeta(plugin).Build())
		return
	}
	_, err = rm.RunPlugin(job)
	if err != nil {
		logger.Error.Printf("Failed to run %q: %q", job.Name, err.Error())
		rm.Notifier.Notify(datatype.NewEventBuilder(datatype.EventPluginStatusFailed).AddReason(err.Error()).AddPluginMeta(plugin).Build())
		return
	}
	logger.Info.Printf("Plugin %q deployed", job.Name)
	plugin.PluginSpec.Job = job.Name
	// rm.UpdateReservation(true)
	watcher, err := rm.WatchJob(job.Name, rm.Namespace, 3)
	if err != nil {
		logger.Error.Printf("Failed to watch %q. Abort the execution", job.Name)
		rm.TerminateJob(job.Name)
		// rm.UpdateReservation(false)
		rm.Notifier.Notify(datatype.NewEventBuilder(datatype.EventPluginStatusFailed).AddReason(err.Error()).AddK3SJobMeta(job).AddPluginMeta(plugin).Build())
		return
	}
	chanEvent := watcher.ResultChan()
	defer watcher.Stop()
	for {
		event := <-chanEvent
		job := event.Object.(*batchv1.Job)
		switch event.Type {
		case watch.Added:
			pod, _ := rm.GetPod(job.Name)
			rm.Notifier.Notify(datatype.NewEventBuilder(datatype.EventPluginStatusLaunched).AddK3SJobMeta(job).AddPodMeta(pod).AddPluginMeta(plugin).Build())
		case watch.Modified:
			if len(job.Status.Conditions) > 0 {
				pod, _ := rm.GetPod(job.Name)
				logger.Debug.Printf("Plugin %s status %s: %s", job.Name, event.Type, job.Status.Conditions[0].Type)
				switch job.Status.Conditions[0].Type {
				case batchv1.JobComplete:
					// rm.UpdateReservation(false)
					rm.Notifier.Notify(datatype.NewEventBuilder(datatype.EventPluginStatusComplete).AddK3SJobMeta(job).AddPodMeta(pod).AddPluginMeta(plugin).Build())
					return
				case batchv1.JobFailed:
					// rm.UpdateReservation(false)
					rm.Notifier.Notify(datatype.NewEventBuilder(datatype.EventPluginStatusFailed).AddReason(job.Status.Conditions[0].Reason).AddK3SJobMeta(job).AddPodMeta(pod).AddPluginMeta(plugin).Build())
					return
				}
			} else {
				logger.Debug.Printf("Plugin %s status %s: %s", job.Name, event.Type, "UNKNOWN")
			}
		case watch.Deleted:
			logger.Debug.Printf("Plugin got deleted. Returning resource and notify")
			// rm.UpdateReservation(false)
			rm.Notifier.Notify(datatype.NewEventBuilder(datatype.EventPluginStatusFailed).AddReason("Plugin deleted").AddK3SJobMeta(job).AddPluginMeta(plugin).Build())
			return
		case watch.Error:
			logger.Debug.Printf("Error on watcher. Returning resource and notify")
			rm.TerminateJob(job.Name)
			// rm.UpdateReservation(false)
			rm.Notifier.Notify(datatype.NewEventBuilder(datatype.EventPluginStatusFailed).AddReason("Error on watcher").AddK3SJobMeta(job).AddPluginMeta(plugin).Build())
			return
		}
	}
}

func (rm *ResourceManager) GatherResourceUse() {
	// rm.Clientset.metricsv1
}

// RunGabageCollector cleans up completed/failed jobs that exceed
// their lifespan specified in `ttlSecondsAfterFinished`
//
// NOTE: This should be done by Kubernetes TTL controller with TTLSecondsAfterFinished specified in job,
// but it could not get enabled in k3s with Kubernetes v1.20 that has the TTL controller disabled
// by default. Kubernetes v1.21+ has the controller enabled by default
func (rm *ResourceManager) RunGabageCollector() error {
	jobList, err := rm.ListJobs()
	if err != nil {
		return fmt.Errorf("Failed to get job list: %s", err.Error())
	}
	for _, job := range jobList.Items {
		podPhase, err := rm.GetPluginStatus(job.Name)
		if err != nil {
			continue
		}
		switch podPhase {
		case apiv1.PodFailed:
			fallthrough
		case apiv1.PodSucceeded:
			elapsedSeconds := time.Now().Sub(job.CreationTimestamp.Time).Seconds()
			if elapsedSeconds > float64(ttlSecondsAfterFinished) {
				logger.Debug.Printf("%q exceeded ttlSeconds of %.2f. Cleaning up...", job.Name, elapsedSeconds)
				rm.TerminateJob(job.Name)
			}
		}
	}
	return nil
}

func (rm *ResourceManager) Configure() (err error) {
	err = rm.CreateNamespace("ses")
	if err != nil {
		return
	}
	servicesToBringUp := []string{"wes-rabbitmq", "wes-audio-server", "wes-scoreboard"}
	for _, service := range servicesToBringUp {
		err = rm.ForwardService(service, "default", "ses")
		if err != nil {
			return
		}
	}
	configMapsToBring := []string{"waggle-data-config", "wes-audio-server-plugin-conf"}
	for _, configMapName := range configMapsToBring {
		err = rm.CopyConfigMap(configMapName, "default", rm.Namespace)
		if err != nil {
			logger.Error.Printf("Failed to create ConfigMap %q: %q", configMapName, err.Error())
		}
	}
	err = rm.CreateConfigMap(configMapNameForGoals, map[string]string{}, "default", false)
	if err != nil {
		return
	}
	return
}

func (rm *ResourceManager) Run(chanPluginToUpdate <-chan *datatype.Plugin) {
	if rm.MetricsClient == nil {
		logger.Info.Println("No metrics client is set. Metrics information cannot be obtained")
	}
	// NOTE: The garbage collector runs to clean up completed/failed jobs
	//       This should be done by Kubernetes with versions higher than v1.21
	//       v1.20 could do it by enabling TTL controller, but could not set it
	//       via k3s server --kube-control-manager-arg feature-gates=TTL...=true
	// go ns.ResourceManager.RunGabageCollector()
	gabageCollectorTicker := time.NewTicker(1 * time.Minute)
	logger.Info.Printf("Pull goals from k3s configmap %s", configMapNameForGoals)
	goalConfigMapFunc, _ := rm.GetConfigMapWatcher(configMapNameForGoals, "default")
	goalWatcher := NewAdvancedWatcher(configMapNameForGoals, goalConfigMapFunc)
	goalWatcher.Run()
	logger.Info.Println("Starting the main loop of resource manager...")
	for {
		select {
		case <-gabageCollectorTicker.C:
			err := rm.RunGabageCollector()
			if err != nil {
				logger.Error.Printf("Failed to run gabage collector: %s", err.Error())
			}
		case event := <-goalWatcher.C:
			switch event.Type {
			case watch.Added, watch.Modified:
				if updatedConfigMap, ok := event.Object.(*apiv1.ConfigMap); ok {
					logger.Debug.Printf("%v", updatedConfigMap.Data)
					event := datatype.NewEventBuilder(datatype.EventGoalStatusReceivedBulk).
						AddEntry("goals", updatedConfigMap.Data["goals"]).Build()
					rm.Notifier.Notify(event)
				}
			}
			// case watch.Deleted, watch.Error:
			// 	logger.Error.Printf("Failed on %q k3s watcher", configMapName)
			// 	break
			// }
		}
	}
	// for {
	// 	nodeMetrics, err := rm.MetricsClient.MetricsV1beta1().NodeMetricses().List(context.TODO(), metav1.ListOptions{})
	// 	if err != nil {
	// 		logger.Error.Println("Error:", err)
	// 		return
	// 	}
	// 	for _, nodeMetric := range nodeMetrics.Items {
	// 		cpuQuantity, ok := nodeMetric.Usage.Cpu().AsInt64()
	// 		memQuantity, ok := nodeMetric.Usage.Memory().AsInt64()
	// 		if !ok {
	// 			return
	// 		}
	// 		msg := fmt.Sprintf("Node Name: %s \n CPU usage: %d \n Memory usage: %d", nodeMetric.Name, cpuQuantity, memQuantity)
	// 		logger.Debug.Println(msg)
	// 	}
	// }
	// podMetrics, err := rm.MetricsClient.MetricsV1beta1().PodMetricses(rm.Namespace).List(context.TODO(), metav1.ListOptions{})
	// if err != nil {
	// 	logger.Error.Println("Error:", err)
	// 	return
	// }
	// for _, podMetric := range podMetrics.Items {
	// 	podContainers := podMetric.Containers
	// 	for _, container := range podContainers {
	// 		cpuQuantity, ok := container.Usage.Cpu().AsInt64()
	// 		memQuantity, ok := container.Usage.Memory().AsInt64()
	// 		if !ok {
	// 			return
	// 		}
	// 		msg := fmt.Sprintf("Container Name: %s \n CPU usage: %d \n Memory usage: %d", container.Name, cpuQuantity, memQuantity)
	// 		logger.Debug.Println(msg)
	// 	}
	// }
	// 	time.Sleep(1 * time.Millisecond)
	// }

	// NOTE: Kubernetes did not allow to watch for metrics
	// ERROR: 2022/01/05 13:55:48 resourcemanager.go:873: Error: the server does not allow this method on the requested resource (get pods.metrics.k8s.io)
	// watcher, err := rm.MetricsClient.MetricsV1beta1().PodMetricses(rm.Namespace).Watch(context.TODO(), metav1.ListOptions{})
	// if err != nil {
	// 	logger.Error.Println("Error:", err)
	// 	return
	// }
	// chanEvent := watcher.ResultChan()
	// for {
	// 	event := <-chanEvent
	// 	switch event.Type {
	// 	case watch.Added:
	// 		fallthrough
	// 	case watch.Modified:
	// 		podMetrics := event.Object.(*v1beta1.PodMetrics)
	// 		for _, container := range podMetrics.Containers {
	// 			cpuQuantity, ok := container.Usage.Cpu().AsInt64()
	// 			memQuantity, ok := container.Usage.Memory().AsInt64()
	// 			if !ok {
	// 				return
	// 			}
	// 			msg := fmt.Sprintf("Container Name: %s \n CPU usage: %d \n Memory usage: %d", container.Name, cpuQuantity, memQuantity)
	// 			logger.Debug.Println(msg)
	// 		}
	// 	}
	// }

	// for {
	// 	select {
	// 	case plugin := <-chanPluginToUpdate:
	// 		logger.Debug.Printf("Plugin status changed to %q", plugin.Status.SchedulingStatus)
	// 		switch plugin.Status.SchedulingStatus {
	// 		case datatype.Ready:
	// 			logger.Debug.Printf("Running the plugin %q...", plugin.Name)
	// 			job, err := rm.CreateJob(plugin)
	// 			if err != nil {
	// 				logger.Error.Printf("Failed to create Kubernetes Job for %q: %q", plugin.Name, err.Error())
	// 			} else {
	// 				_, err = rm.RunPlugin(job)
	// 				if err != nil {
	// 					logger.Error.Printf("Failed to run %q: %q", plugin.Name, err.Error())
	// 				} else {
	// 					logger.Info.Printf("Plugin %q deployed", plugin.Name)
	// 					plugin.UpdatePluginSchedulingStatus(datatype.Running)
	// 					rm.UpdateReservation(true)
	// 					go func() {
	// 						watcher, err := rm.WatchJob(plugin.Name, rm.Namespace, 0)
	// 						if err != nil {
	// 							logger.Error.Printf("Failed to watch %q. Abort the execution", plugin.Name)
	// 							rm.TerminateJob(job.Name)
	// 						}
	// 						chanEvent := watcher.ResultChan()
	// 						for {
	// 							event := <-chanEvent
	// 							switch event.Type {
	// 							case watch.Added:
	// 								fallthrough
	// 							case watch.Deleted:
	// 								fallthrough
	// 							case watch.Modified:
	// 								job := event.Object.(*batchv1.Job)
	// 								if len(job.Status.Conditions) > 0 {
	// 									logger.Debug.Printf("%s: %s", event.Type, job.Status.Conditions[0].Type)
	// 									switch job.Status.Conditions[0].Type {
	// 									case batchv1.JobComplete:
	// 										fallthrough
	// 									case batchv1.JobFailed:
	// 										plugin.UpdatePluginSchedulingStatus(datatype.Waiting)
	// 										rm.UpdateReservation(false)
	// 									}
	// 								} else {
	// 									logger.Debug.Printf("%s: %s", event.Type, "UNKNOWN")
	// 								}
	// 							}
	// 						}
	// 					}()
	// 				}
	// 			}
	// 		}
	// 	}
	// if plugin.Status.SchedulingStatus == datatype.Running {
	// 	credential, err := rm.CreatePluginCredential(plugin)
	// 	if err != nil {
	// 		logger.Error.Printf("Could not create a plugin credential for %s on RabbitMQ at %s: %s", plugin.Name, rm.RMQManagement.Client.Endpoint, err.Error())
	// 		continue
	// 	}
	// 	err = rm.RMQManagement.RegisterPluginCredential(credential)
	// 	if err != nil {
	// 		logger.Error.Printf("Could not register the credential %s to RabbitMQ at %s: %s", credential.Username, rm.RMQManagement.Client.Endpoint, err.Error())
	// 		continue
	// 	}
	// 	deployablePlugin, err := rm.CreateDeployment(plugin, credential)
	// 	if err != nil {
	// 		logger.Error.Printf("Could not create a k3s deployment for plugin %s: %s", plugin.Name, err.Error())
	// 		continue
	// 	}
	// 	err = rm.LaunchPlugin(deployablePlugin)
	// 	if err != nil {
	// 		logger.Error.Printf("Failed to launch plugin %s: %s", plugin.Name, err.Error())
	// 	}
	// } else if plugin.Status.SchedulingStatus == datatype.Stopped {
	// 	err := rm.TerminateJob(plugin.Name)
	// 	if err != nil {
	// 		logger.Error.Printf("Failed to stop plugin %s: %s", plugin.Name, err.Error())
	// 	}
	// }
	// }
}

type AdvancedWatcher struct {
	Name string
	Func func() (watch.Interface, error)
	C    chan watch.Event
}

func NewAdvancedWatcher(n string, f func() (watch.Interface, error)) *AdvancedWatcher {
	return &AdvancedWatcher{
		Name: n,
		Func: f,
		C:    make(chan watch.Event),
	}
}

func (w *AdvancedWatcher) runWatcher() error {
	ticker := time.NewTicker(1 * time.Minute)
	lastEvent := time.Now()
	timeOut := 30 * time.Minute
	watcher, err := w.Func()
	if err != nil {
		return fmt.Errorf("Failed to get watcher from Kubernetes")
	}
	for {
		select {
		case e, ok := <-watcher.ResultChan():
			if !ok {
				return fmt.Errorf("Watcher is closed")
			} else {
				w.C <- e
				lastEvent = time.Now()
			}
		case <-ticker.C:
			if time.Now().After(lastEvent.Add(timeOut)) {
				return fmt.Errorf("Watcher timed out")
			}
		}
	}
}

func (w *AdvancedWatcher) Run() {
	go func() {
		for {
			if err := w.runWatcher(); err != nil {
				logger.Error.Printf("Failed on watcher %q: %s", w.Name, err.Error())
			}
			time.Sleep(5 * time.Second)
		}
	}()
}

var validNamePattern = regexp.MustCompile("^[a-z0-9-]+$")

func pluginNameForSpecJob(plugin *datatype.Plugin) (string, error) {
	// if no given name for the plugin, use PLUGIN-VERSION-INSTANCE format for name
	// INSTANCE is calculated as Sha256("DOMAIN/PLUGIN:VERSION&ARGUMENTS") and
	// take the first 8 hex letters.
	// NOTE: if multiple plugins with the same version and arguments are given for
	//       the same domain, only one deployment will be applied to the cluster
	// NOTE2: To comply with RFC 1123 for Kubernetes object name, only lower alphanumeric
	//        characters with '-' is allowed
	if plugin.Name != "" {
		jobName := strings.Join([]string{plugin.Name, strconv.FormatInt(time.Now().Unix(), 10)}, "-")
		if !validNamePattern.MatchString(jobName) {
			return "", fmt.Errorf("plugin name must consist of alphanumeric characters with '-' RFC1123")
		}
		return jobName, nil
	}
	return generateJobNameForSpec(plugin.PluginSpec)
}

// TODO(sean) consolidate with other name setup
func pluginNameForSpecDeployment(plugin *datatype.Plugin) (string, error) {
	// if no given name for the plugin, use PLUGIN-VERSION-INSTANCE format for name
	// INSTANCE is calculated as Sha256("DOMAIN/PLUGIN:VERSION&ARGUMENTS") and
	// take the first 8 hex letters.
	// NOTE: if multiple plugins with the same version and arguments are given for
	//       the same domain, only one deployment will be applied to the cluster
	// NOTE2: To comply with RFC 1123 for Kubernetes object name, only lower alphanumeric
	//        characters with '-' is allowed
	if plugin.Name != "" {
		if !validNamePattern.MatchString(plugin.Name) {
			return "", fmt.Errorf("plugin name must consist of alphanumeric characters with '-' RFC1123")
		}
		return plugin.Name, nil
	}
	return generateJobNameForSpec(plugin.PluginSpec)
}

// generateJobNameForSpec generates a consistent name for a Spec.
//
// Very important note from: https://pkg.go.dev/encoding/json#Marshal
//
// Map values encode as JSON objects. The map's key type must either be a string, an integer type,
// or implement encoding.TextMarshaler. The map keys are sorted and used as JSON object keys by applying
// the following rules, subject to the UTF-8 coercion described for string values above:
//
// The "map keys are sorted" bit is important for us as it allows us to ensure the hash is consistent.
func generateJobNameForSpec(spec *datatype.PluginSpec) (string, error) {
	specjson, err := json.Marshal(spec)
	if err != nil {
		return "", err
	}
	sum := sha256.Sum256(specjson)
	instance := hex.EncodeToString(sum[:])[:8]
	parts := strings.Split(path.Base(spec.Image), ":")
	if len(parts) != 2 {
		return "", fmt.Errorf("invalid plugin name %q", spec.Image)
	}
	return strings.Join([]string{parts[0], strings.ReplaceAll(parts[1], ".", "-"), instance}, "-"), nil
}

// RMQManagement structs a connection to RMQManagement
type RMQManagement struct {
	RabbitmqManagementURI      string
	RabbitmqManagementUsername string
	RabbitmqManagementPassword string
	Client                     *rabbithole.Client
	Simulate                   bool
}

// NewRMQManagement creates and returns an instance of connection to RMQManagement
func NewRMQManagement(rmqManagementURI string, rmqManagementUsername string, rmqManagementPassword string, simulate bool) (*RMQManagement, error) {
	if simulate {
		return &RMQManagement{
			RabbitmqManagementURI:      rmqManagementURI,
			RabbitmqManagementUsername: rmqManagementUsername,
			RabbitmqManagementPassword: rmqManagementPassword,
			Client:                     nil,
			Simulate:                   simulate,
		}, nil
	}
	c, err := rabbithole.NewClient(rmqManagementURI, rmqManagementUsername, rmqManagementPassword)
	if err != nil {
		return nil, err
	}
	return &RMQManagement{
		RabbitmqManagementURI:      rmqManagementURI,
		RabbitmqManagementUsername: rmqManagementUsername,
		RabbitmqManagementPassword: rmqManagementPassword,
		Client:                     c,
		Simulate:                   simulate,
	}, nil
}

// RegisterPluginCredential registers given plugin credential to designated RMQ server
func (rmq *RMQManagement) RegisterPluginCredential(credential datatype.PluginCredential) error {
	// The functions below come from Sean's RunPlugin
	if _, err := rmq.Client.PutUser(credential.Username, rabbithole.UserSettings{
		Password: credential.Password,
	}); err != nil {
		return err
	}

	if _, err := rmq.Client.UpdatePermissionsIn("/", credential.Username, rabbithole.Permissions{
		Configure: "^amq.gen",
		Read:      ".*",
		Write:     ".*",
	}); err != nil {
		return err
	}
	logger.Debug.Printf("Plugin credential %s:%s is registered in RabbitMQ at %s", credential.Username, credential.Password, rmq.RabbitmqManagementURI)
	return nil
}

func int32Ptr(i int32) *int32 { return &i }

// GetK3SClient returns an instance of clientset talking to a K3S cluster
func GetK3SClient(incluster bool, pathToConfig string) (*kubernetes.Clientset, error) {
	if incluster {
		config, err := rest.InClusterConfig()
		if err != nil {
			return nil, err
		}
		return kubernetes.NewForConfig(config)
	} else {
		config, err := clientcmd.BuildConfigFromFlags("", pathToConfig)
		if err != nil {
			return nil, err
		}
		return kubernetes.NewForConfig(config)
	}
}

// GetK3SMetricsClient returns an instance of Metrics clientset talking to a K3S cluster
func GetK3SMetricsClient(incluster bool, pathToConfig string) (*metrics.Clientset, error) {
	if incluster {
		config, err := rest.InClusterConfig()
		if err != nil {
			return nil, err
		}
		return metrics.NewForConfig(config)
	} else {
		config, err := clientcmd.BuildConfigFromFlags("", pathToConfig)
		if err != nil {
			return nil, err
		}
		return metrics.NewForConfig(config)
	}
}

func DetectDefaultKubeconfig() string {
	if _, err := os.ReadFile(rancherKubeconfigPath); err == nil {
		return rancherKubeconfigPath
	}
	if home := homedir.HomeDir(); home != "" {
		return filepath.Join(home, ".kube", "config")
	}
	return ""
}<|MERGE_RESOLUTION|>--- conflicted
+++ resolved
@@ -580,72 +580,7 @@
 		},
 		Spec: appsv1.DeploymentSpec{
 			Selector: &metav1.LabelSelector{
-<<<<<<< HEAD
-				MatchLabels: map[string]string{
-					"app": pluginNameInLowcase,
-				},
-			},
-			Template: apiv1.PodTemplateSpec{
-				ObjectMeta: metav1.ObjectMeta{
-					Labels: map[string]string{
-						"app":  pluginNameInLowcase,
-						"role": "plugin",
-					},
-				},
-				Spec: apiv1.PodSpec{
-					Containers: []apiv1.Container{
-						{
-							Name:  pluginNameInLowcase,
-							Image: plugin.PluginSpec.Image,
-							// Args: plugin.Args,
-							Env: []apiv1.EnvVar{
-								{
-									Name:  "WAGGLE_PLUGIN_NAME",
-									Value: strings.Join([]string{plugin.Name, plugin.PluginSpec.GetImageVersion()}, ":"),
-								},
-								{
-									Name:  "WAGGLE_PLUGIN_VERSION",
-									Value: plugin.PluginSpec.GetImageVersion(),
-								},
-								{
-									Name:  "WAGGLE_PLUGIN_USERNAME",
-									Value: credential.Username,
-								},
-								{
-									Name:  "WAGGLE_PLUGIN_PASSWORD",
-									Value: credential.Password,
-								},
-								{
-									Name:  "WAGGLE_PLUGIN_HOST",
-									Value: "wes-rabbitmq",
-								},
-								{
-									Name:  "WAGGLE_PLUGIN_PORT",
-									Value: "5672",
-								},
-								// plugin.Envs..., TODO: if more envs need to be included
-							},
-							EnvFrom: []apiv1.EnvFromSource{
-								{
-									ConfigMapRef: &apiv1.ConfigMapEnvSource{
-										LocalObjectReference: apiv1.LocalObjectReference{
-											Name: "waggle-config",
-										},
-									},
-								},
-							},
-							Resources: apiv1.ResourceRequirements{
-								Limits:   apiv1.ResourceList{},
-								Requests: apiv1.ResourceList{},
-							},
-							VolumeMounts: containerVoumeMounts,
-						},
-					},
-					Volumes: specVolumes,
-				},
-=======
 				MatchLabels: template.Labels,
->>>>>>> e39ad329
 			},
 			Template: template,
 		},
